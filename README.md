# ⭐ RateHarvest: App Store Reviews Collector ⭐

A FastAPI-based service for collecting, analyzing, and storing App Store reviews with advanced sentiment analysis, metrics, and insights.

---

## Prerequisites

- **Python** 3.8+
- **MongoDB** 6.0+
- **Required Python packages** (see `requirements.txt`)

---

## 📦 Installation

### 1️⃣ Clone the repository

```bash
git clone https://github.com/OksanaKunikevych/nebula.git
cd nebula/app
```

### 2️⃣ Create and activate a virtual environment (conda or venv)

### 3️⃣ Install dependencies

```bash
pip install -r requirements.txt
```

### 4️⃣ Set up MongoDB

#### a. Install MongoDB

```bash
# On macOS with Homebrew
brew tap mongodb/brew
brew install mongodb-community@6.0
```

For other OS, follow the instructions on the [official installation page](https://www.mongodb.com/docs/manual/installation/).

#### b. Start MongoDB service

```bash
brew services start mongodb-community@6.0
```

#### c. Verify MongoDB installation

```bash
# Connect to MongoDB shell
mongosh
# You should see a MongoDB shell prompt
# Exit the shell
> exit
```

💡 **Note:** MongoDB runs as a background service. You only need to start it once, and it will automatically start on system boot.

---

## 📂 Project Structure

```
app-store-review-analysis/
├── app/
│   ├── api.py            # API endpoints and routing
│   ├── database.py       # MongoDB database operations
│   ├── main.py           # FastAPI application setup
│   ├── metrics.py        # Review metrics calculation
│   ├── models.py         # Pydantic data models
│   ├── nlp_analysis.py   # NLP and sentiment analysis
│   └── utils.py          # Utility functions
├── requirements.txt      # Python dependencies
└── README.md             # Project documentation
```

---

## 📡 API Endpoints

| Endpoint                                      | Method | Description                                                                                                         | Parameters                                      |
|-----------------------------------------------|--------|---------------------------------------------------------------------------------------------------------------------|------------------------------------------------|
| `/api/v1/reviews/{app_id}/?limit=100`         | POST   | Collects new raw reviews, processes them, calculates metrics/insights, and stores all results in the database.     | `app_id` (required), `limit` (optional, default: 100) |
| `/api/v1/reviews/{app_id}/reviews/raw?limit=100` | GET    | Retrieves the raw reviews JSON data. This endpoint serves the unprocessed reviews and downloads the JSON file.     | `app_id` (required), `limit` (optional, default: 100) |
| `/api/v1/reviews/{app_id}/reviews/metrics`    | GET    | Retrieves aggregated metrics and insights, such as average rating and sentiment analysis, computed from reviews.   | `app_id` (required)                                 |

---

## Endpoints workflow
<img width="783" alt="Screenshot 2025-03-19 at 5 54 12 PM" src="https://github.com/user-attachments/assets/acf4cb60-ed4a-433c-b94b-a3ead2efeb6b" />

## 📝 Data Models

### 📌 Raw Review

```json
{
  "app_id": "string",
  "review_text": "string",
  "review_title": "string",
  "rating": "integer (1-5)",
  "date_scraped": "datetime"
}
```

### 📌 Processed Review

```json
{
  "app_id": "string",
  "review_text": "string",
  "review_title": "string",
  "sentiment_score": "float (-1 to 1)",
  "sentiment": "string (POSITIVE/NEGATIVE)",
  "date_processed": "datetime"
}
```

### 📌 Review Metrics

```json
{
  "last_updated": "datetime",
  "average_rating": "float",
  "rating_distribution": "object",
  "total_reviews": "integer",
  "review_length_stats": "object"
}
```

### 📌 Insights Metrics

```json
{
  "last_updated": "datetime",
  "overall_sentiment": "string",
  "sentiment_score": "float",
  "sentiment_distribution": "object",
  "negative_keywords": "array",
  "improvement_areas": "array",
  "wordcloud_image": "string (base64)"
}
```

---

## 🔧 How to Use the API

### 1️⃣ Start the API server

```bash
uvicorn app.main:app --reload --port 8001
```

### 2️⃣ Access the API documentation

```
http://localhost:8001/docs
```

### 3️⃣ Example API calls

#### a. Collect and process reviews

```bash
curl -X POST "http://localhost:8001/api/v1/reviews/1459969523?limit=100"
```

#### b. Get raw reviews

```bash
http://localhost:8001/api/v1/reviews/1459969523/raw?limit=100
```

#### c. Get metrics and insights

```bash
http://localhost:8001/api/v1/reviews/1459969523/metrics
```

<<<<<<< HEAD
## Using the Basic UI

The project includes a simple HTML interface (`index.html`) for basic interaction with the API:

1. Open the index.html file in your web browser


2. Features:
   - Real-time review collection and analysis
   - Visual representation of review metrics and insights

Note: This is a basic v0 UI implementation.

## Future plans and improvements
- More insights ideas: 
  - correlations between review_length_stats and rating, better keyword extraction
  - detect change of sentiment
  - collect ideas for feature requests (topic modeling)
  - detect mentions of competitors (NER)

- technical improvements:
  - Retrieve app id from app name (currently restricted by third-party scraper library)
  - Raw download endpoint: enhance to download either raw or processed with ?type=“raw/processed”
  - Add test coverage
  
=======
---

## 🌟 Future Plans and Improvements

_(To be updated)_
>>>>>>> 36a9ac98
<|MERGE_RESOLUTION|>--- conflicted
+++ resolved
@@ -181,7 +181,6 @@
 http://localhost:8001/api/v1/reviews/1459969523/metrics
 ```
 
-<<<<<<< HEAD
 ## Using the Basic UI
 
 The project includes a simple HTML interface (`index.html`) for basic interaction with the API:
@@ -206,11 +205,4 @@
   - Retrieve app id from app name (currently restricted by third-party scraper library)
   - Raw download endpoint: enhance to download either raw or processed with ?type=“raw/processed”
   - Add test coverage
-  
-=======
----
-
-## 🌟 Future Plans and Improvements
-
-_(To be updated)_
->>>>>>> 36a9ac98
+  